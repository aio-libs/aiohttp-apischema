import json
import sys
from datetime import datetime
from typing import Annotated, Literal

import pytest
from aiohttp import web
from aiohttp.pytest_plugin import AiohttpClient
from aiohttp_apischema import APIResponse, SchemaGenerator
from aiohttp_apischema.generator import Contact, Info, License
from pydantic import Field

if sys.version_info >= (3, 11):
    from typing import NotRequired
else:
    from typing_extensions import NotRequired


from typing_extensions import TypedDict


class Poll(TypedDict):
    """A question to be voted on."""

    id: int
    question: str
    pub_date: str


class NewPoll(TypedDict):
    """Details to create a new poll."""

    question: str
    choices: Annotated[tuple[str, ...], Field(min_length=2)]


POLL1: Poll = {"id": 1, "question": "What's new?", "pub_date": datetime(2015, 12, 15, 17, 17, 49).isoformat()}


async def test_default_info(aiohttp_client: AiohttpClient) -> None:
    schema_gen = SchemaGenerator()

    app = web.Application()
    schema_gen.setup(app)

    client = await aiohttp_client(app)
    async with client.get("/schema") as resp:
        assert resp.ok
        schema = await resp.json()

    assert schema == {"openapi": "3.1.0", "info": {"title": "API", "version": "1.0"}}

async def test_custom_info(aiohttp_client: AiohttpClient) -> None:
    c: Contact = {"name": "Foo Bar", "url": "https://me.example", "email": "me@me.example"}
    l: License = {"name": "AGPLv3+", "identifier": "AGPL-3.0-or-later"}
    info: Info = {"title": "T", "version": "2", "summary": "sum", "description": "desc",
                  "termsOfService": "https://tos.example/foo", "contact": c, "license": l}
    schema_gen = SchemaGenerator(info)

    app = web.Application()
    schema_gen.setup(app)

    client = await aiohttp_client(app)
    async with client.get("/schema") as resp:
        assert resp.ok
        schema = await resp.json()

    assert schema["info"] == info

async def test_response(aiohttp_client: AiohttpClient) -> None:
    schema_gen = SchemaGenerator()

    @schema_gen.api()
    async def list_polls(request: web.Request) -> APIResponse[tuple[Poll, ...], Literal[200]]:
        """Summary here.

        This
        is
        a

        long
          description.
        """
        return APIResponse((POLL1,))  # pragma: no cover

    app = web.Application()
    schema_gen.setup(app)
    app.router.add_get("/polls", list_polls)

    client = await aiohttp_client(app)
    async with client.get("/schema") as resp:
        assert resp.ok
        schema = await resp.json()

    schemas = {"Poll": {"description": "A question to be voted on.",
                        "properties": {
                            "id": {"title": "Id", "type": "integer"},
                            "pub_date": {"title": "Pub Date", "type": "string"},
                            "question": {"title": "Question", "type": "string"}},
                        "required": ["id", "question", "pub_date"],
                        "title": "Poll", "type": "object"}}
    paths = {"/polls": {"get": {
        "description": "This\nis\na\n\nlong\n  description.",
        "operationId": "list_polls",
        "responses": {"200": {
            "content": {"application/json": {"schema": {
                "items": {"$ref": "#/components/schemas/Poll"}, "type": "array"}}},
            "description": "OK"}},
        "summary": "Summary here."}}}
    assert schema["components"]["schemas"] == schemas
    assert schema["paths"] == paths

async def test_body(aiohttp_client: AiohttpClient) -> None:
    schema_gen = SchemaGenerator()

    @schema_gen.api()
    async def add_choices(request: web.Request, messages: tuple[str, ...]) -> APIResponse[tuple[str, ...], Literal[201]] | APIResponse[None, Literal[404]]:
        poll_id = int(request.match_info["id"])
        if poll_id == 1:
            return APIResponse[None, Literal[404]](None, status=404)
        return APIResponse[tuple[str, ...], Literal[201]](messages, status=201)

    app = web.Application()
    schema_gen.setup(app)
    app.router.add_put("/poll/{id:\\d+}/choice", add_choices)

    client = await aiohttp_client(app)
    async with client.get("/schema") as resp:
        assert resp.ok
        schema = await resp.json()

    paths = {"/poll/{id}/choice": {"put": {
        "operationId": "add_choices",
        "requestBody": {"content": {"application/json": {"schema": {
            "contentMediaType": "application/json", "contentSchema": {
                "items": {"type": "string"}, "type": "array"},
            "type": "string"}}}},
        "responses": {
            "201": {
                "content": {"application/json": {"schema": {
                    "items": {"type": "string"},
                    "type": "array"}}},
                "description": "Created"},
            "404": {
                "content": {"application/json": {"schema": {"type": "null"}}},
                "description": "Not Found"}}}}}
    assert schema["paths"] == paths

    async with client.put("/poll/1/choice", json=("foo", "bar")) as resp:
        assert resp.status == 404
        result = await resp.json()
        assert result is None

    async with client.put("/poll/2/choice", json=("foo", "bar")) as resp:
        assert resp.status == 201
        result = await resp.json()
        assert result == ["foo", "bar"]

    async with client.put("/poll/2/choice", json=(42,)) as resp:
        assert resp.status == 400
        result = await resp.json()
        assert len(result) == 1
        assert result[0]["loc"] == [0]
        assert result[0]["type"] == "string_type"

    async with client.put("/poll/2/choice", json=42) as resp:
        assert resp.status == 400
        result = await resp.json()
        assert len(result) == 1
        assert result[0]["loc"] == []
        assert result[0]["type"] == "tuple_type"

async def test_view(aiohttp_client: AiohttpClient) -> None:
    schema_gen = SchemaGenerator()

    @schema_gen.api_view()
    class PollView(web.View):
        """PollView class."""

        async def get(self) -> APIResponse[Poll, Literal[200]] | APIResponse[None, Literal[404]]:
            """Fetch poll."""

            poll_id = int(self.request.match_info["id"])
            if poll_id == 1:
                return APIResponse(POLL1)
            return APIResponse[None, Literal[404]](None, status=404)

        async def put(self, body: NewPoll) -> APIResponse[Poll]:
            return APIResponse({"id": 2, "question": body["question"],
                                "pub_date": "2024-07-29"})

    app = web.Application()
    schema_gen.setup(app)
    app.router.add_view("/poll/{id:\\d+}", PollView)

    client = await aiohttp_client(app)
    async with client.get("/schema") as resp:
        assert resp.ok
        schema = await resp.json()

    new_poll_schema = {
        "description": "Details to create a new poll.",
        "properties": {
            "choices": {"items": {"type": "string"}, "minItems": 2, "title": "Choices",
                        "type": "array"},
            "question": {"title": "Question", "type": "string"}},
        "required": ["question", "choices"],
        "title": "NewPoll",
        "type": "object"}
    paths = {"/poll/{id}": {
        "summary": "PollView class.",
        "get": {"operationId": "PollView",
                "summary": "Fetch poll.",
                "responses": {
                    "200": {
                        "content": {"application/json": {"schema": {
                            "$ref": "#/components/schemas/Poll"}}},
                        "description": "OK"},
                    "404": {
                        "content": {"application/json": {"schema": {"type": "null"}}},
                        "description": "Not Found"}}},
        "put": {"operationId": "PollView",
                "requestBody": {"content": {"application/json": {"schema": {
                    "contentMediaType": "application/json",
                    "contentSchema": {"$ref": "#/components/schemas/NewPoll"},
                    "type": "string"}}}},
                "responses": {"200": {
                    "content": {"application/json": {
                        "schema": {"$ref": "#/components/schemas/Poll"}}},
                    "description": "OK"}}}}}
    assert "Poll" in schema["components"]["schemas"]
    assert schema["components"]["schemas"]["NewPoll"] == new_poll_schema
    assert schema["paths"] == paths

    async with client.get("/poll/1") as resp:
        assert resp.status == 200
        result = await resp.json()
        assert result == POLL1

    async with client.get("/poll/2") as resp:
        assert resp.status == 404
        result = await resp.json()
        assert result is None

    r = {"question": "spam?", "choices": ("foo", "bar")}
    async with client.put("/poll/2", json=r) as resp:
        assert resp.status == 200
        result = await resp.json()
        assert result == {"id": 2, "question": "spam?", "pub_date": "2024-07-29"}

    r = {"question": "spam?", "choices": ("foo",)}
    async with client.put("/poll/2", json=r) as resp:
        assert resp.status == 400
        result = await resp.json()
        assert len(result) == 1
        assert result[0]["loc"] == ["choices"]
        assert result[0]["type"] == "too_short"


async def test_tags(aiohttp_client: AiohttpClient) -> None:
    schema_gen = SchemaGenerator()

    tags = ("a_tag", "b_tag")

    @schema_gen.api(tags=tags)
    async def get_number(
        request: web.Request,
    ) -> APIResponse[tuple[Poll, ...], Literal[200]]:
        """Number."""
        return APIResponse((POLL1,))  # pragma: no cover

    app = web.Application()
    schema_gen.setup(app)
    app.router.add_get("/number", get_number)

    client = await aiohttp_client(app)
    async with client.get("/schema") as resp:
        assert resp.ok
        schema = await resp.json()

    assert schema["paths"]["/number"]["get"]["tags"] == ["a_tag", "b_tag"]

@pytest.mark.skipif(sys.version_info < (3, 11), reason="Pydantic fails with typing_extensions")
async def test_query(aiohttp_client: AiohttpClient) -> None:
    schema_gen = SchemaGenerator()

    class Baz(TypedDict):
        foo: Literal["spam", "eggs"]

    class QueryArgs(TypedDict):
        foo: int
        bar: NotRequired[tuple[str, int, float]]
        baz: Baz
        spam: NotRequired[Literal["eggz"]]

    @schema_gen.api()
    async def handler(request: web.Request, *, query: QueryArgs) -> APIResponse[int]:
        assert isinstance(query["foo"], int)
        assert query["bar"] == ("spam", 42, 1.414)
        assert query["baz"]["foo"] == "eggs"
        assert query["spam"] == "eggz"
        return APIResponse(query["foo"])

    app = web.Application()
    schema_gen.setup(app)
    app.router.add_get("/foo", handler)

    client = await aiohttp_client(app)
    async with client.get("/schema") as resp:
        assert resp.ok
        schema = await resp.json()

    bar = {"maxItems": 3, "minItems": 3, "type": "array",
           "prefixItems": [{"type": "string"}, {"type": "integer"}, {"type": "number"}]}
    paths = {"/foo": {"get": {
        "operationId": "handler",
        "parameters": [{"name": "foo", "in": "query", "required": True, "schema": {
                            "contentMediaType": "application/json",
                            "contentSchema": {"type": "integer"}, "type": "string"}},
                       {"name": "bar", "in": "query", "required": False, "schema": {
                            "contentMediaType": "application/json",
                            "contentSchema": bar, "type": "string"}},
                       {"name": "baz", "in": "query", "required": True, "schema": {
                            "contentMediaType": "application/json",
                            "contentSchema": {"$ref": "#/components/schemas/Baz"},
                            "type": "string"}},
                       {"name": "spam", "in": "query", "required": False, "schema": {
                            "type": "string", "const": "eggz"}}],
        "responses": {
            "200": {
                "content": {"application/json": {"schema": {"type": "integer"}}},
                "description": "OK"}}}}}
    assert schema["paths"] == paths
    baz = {"properties": {"foo": {"title": "Foo", "type": "string", "enum": ["spam", "eggs"]}},
           "required": ["foo"], "title": "Baz", "type": "object"}
    assert schema["components"]["schemas"]["Baz"] == baz

    params = {"foo": "12", "bar": json.dumps(("spam", 42, 1.414)),
              "baz": json.dumps({"foo": "eggs"}), "spam": "eggz"}
    async with client.get("/foo", params=params) as resp:
        assert resp.status == 200
        result = await resp.json()
        assert result == 12

    params = {"foo": "abc", "bar": json.dumps((42, 42, 1.414)),
              "baz": json.dumps({"foo": "eggs"})}
    async with client.get("/foo", params=params) as resp:
        assert resp.status == 400
        result = await resp.json()
        assert len(result) == 2
        assert result[0]["loc"] == ["foo"]
        assert result[0]["type"] == "json_invalid"
        assert result[1]["loc"] == ["bar", 0]
        assert result[1]["type"] == "string_type"


<<<<<<< HEAD
async def test_wrong_query_args(aiohttp_client: AiohttpClient) -> None:
    schema_gen = SchemaGenerator()

    class QueryArgs(TypedDict):
        foo: Annotated[int, Field(default=1)]

    @schema_gen.api()
    async def handler(request: web.Request, *, query: QueryArgs) -> APIResponse[int]:
        assert False
=======
async def test_query_pydantic_annotations(aiohttp_client: AiohttpClient) -> None:
    schema_gen = SchemaGenerator()

    class QueryArgs(TypedDict):
        foo: Annotated[int, Field(default=42, description="Some description")]

    @schema_gen.api()
    async def handler(request: web.Request, *, query: QueryArgs) -> APIResponse[int]:
        return APIResponse(query["foo"])
>>>>>>> 4e92d6bf

    app = web.Application()
    schema_gen.setup(app)
    app.router.add_get("/foo", handler)

    client = await aiohttp_client(app)
<<<<<<< HEAD

    async with client.get("/foo", params={"oof": 42}) as resp:
        assert resp.status == 400
=======
    async with client.get("/schema") as resp:
        assert resp.ok
        schema = await resp.json()

    param = schema["paths"]["/foo"]["get"]["parameters"][0]
    assert param["schema"]["contentSchema"]["description"] == "Some description"
    assert param["schema"]["default"] == 42

    async with client.get("/foo") as resp:
        assert resp.status == 200
>>>>>>> 4e92d6bf
        result = await resp.json()
        assert result == 42


async def test_extra_args(aiohttp_client: AiohttpClient) -> None:
    schema_gen = SchemaGenerator()

    @schema_gen.api()  # type: ignore[arg-type]  # <- Do not remove ignore
    async def foo(request: web.Request, *, foo: int) -> APIResponse[int]:
        """Test static typing error occurs in mypy."""
        assert False<|MERGE_RESOLUTION|>--- conflicted
+++ resolved
@@ -354,7 +354,36 @@
         assert result[1]["type"] == "string_type"
 
 
-<<<<<<< HEAD
+
+async def test_query_pydantic_annotations(aiohttp_client: AiohttpClient) -> None:
+    schema_gen = SchemaGenerator()
+
+    class QueryArgs(TypedDict):
+        foo: Annotated[int, Field(default=42, description="Some description")]
+
+    @schema_gen.api()
+    async def handler(request: web.Request, *, query: QueryArgs) -> APIResponse[int]:
+        return APIResponse(query["foo"])
+
+    app = web.Application()
+    schema_gen.setup(app)
+    app.router.add_get("/foo", handler)
+
+    client = await aiohttp_client(app)
+    async with client.get("/schema") as resp:
+        assert resp.ok
+        schema = await resp.json()
+
+    param = schema["paths"]["/foo"]["get"]["parameters"][0]
+    assert param["schema"]["contentSchema"]["description"] == "Some description"
+    assert param["schema"]["default"] == 42
+
+    async with client.get("/foo") as resp:
+        assert resp.status == 200
+        result = await resp.json()
+        assert result == 42
+
+
 async def test_wrong_query_args(aiohttp_client: AiohttpClient) -> None:
     schema_gen = SchemaGenerator()
 
@@ -364,39 +393,15 @@
     @schema_gen.api()
     async def handler(request: web.Request, *, query: QueryArgs) -> APIResponse[int]:
         assert False
-=======
-async def test_query_pydantic_annotations(aiohttp_client: AiohttpClient) -> None:
-    schema_gen = SchemaGenerator()
-
-    class QueryArgs(TypedDict):
-        foo: Annotated[int, Field(default=42, description="Some description")]
-
-    @schema_gen.api()
-    async def handler(request: web.Request, *, query: QueryArgs) -> APIResponse[int]:
-        return APIResponse(query["foo"])
->>>>>>> 4e92d6bf
 
     app = web.Application()
     schema_gen.setup(app)
     app.router.add_get("/foo", handler)
 
     client = await aiohttp_client(app)
-<<<<<<< HEAD
 
     async with client.get("/foo", params={"oof": 42}) as resp:
         assert resp.status == 400
-=======
-    async with client.get("/schema") as resp:
-        assert resp.ok
-        schema = await resp.json()
-
-    param = schema["paths"]["/foo"]["get"]["parameters"][0]
-    assert param["schema"]["contentSchema"]["description"] == "Some description"
-    assert param["schema"]["default"] == 42
-
-    async with client.get("/foo") as resp:
-        assert resp.status == 200
->>>>>>> 4e92d6bf
         result = await resp.json()
         assert result == 42
 
